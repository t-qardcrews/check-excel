import datetime
import json
import os
import shutil
from collections import defaultdict
from pathlib import Path
from typing import Optional, Union, Dict, List

import numpy as np
import pandas as pd
import requests
from dotenv import load_dotenv
from oauth2client.service_account import ServiceAccountCredentials
from pydrive2.auth import GoogleAuth
from pydrive2.drive import GoogleDrive

# =============================================================================
# 定数・環境設定
# =============================================================================
MESSAGE_HEADER = "【ここにメッセージヘッダーを書く】\n"

# .env ファイルから環境変数を読み込み
load_dotenv()

# Google Drive 認証設定
service_account_info = json.loads(os.environ["GDRIVE_CREDENTIALS"])
scope = ["https://www.googleapis.com/auth/drive"]
gauth = GoogleAuth()
<<<<<<< HEAD
gauth.credentials = ServiceAccountCredentials.from_json_keyfile_dict(service_account_info, scope)
drive = GoogleDrive(gauth)

=======

# JSON の内容から認証情報を作成
gauth.credentials = ServiceAccountCredentials.from_json_keyfile_dict(service_account_info, scope)

# GoogleDrive のインスタンスを作成
drive = GoogleDrive(gauth)


# 一時的にダウンロードするディレクトリ
DOWNLOAD_DIR = Path("./temp_download")
DOWNLOAD_DIR.mkdir(exist_ok=True)

# 共有ドライブのIDを環境変数から取得
>>>>>>> 37b04f74
SHARED_DRIVE_ID = os.environ.get("SHARED_DRIVE_ID")
if not SHARED_DRIVE_ID or SHARED_DRIVE_ID == "SHARED_DRIVE_ID":
    raise ValueError("環境変数 SHARED_DRIVE_ID が正しく設定されていません。")
SLACK_WEBHOOK = os.environ.get("SLACK_WEBHOOK")

# 一時ダウンロードフォルダ
DOWNLOAD_DIR = Path("./temp_download")
DOWNLOAD_DIR.mkdir(exist_ok=True, parents=True)

# ================================================
# 【既存処理】出勤簿ファイルの取得用関数群
# ================================================

<<<<<<< HEAD
# =============================================================================
# DriveDownloader クラス
# =============================================================================
class DriveDownloader:
    """
    Google Drive 上から指定フォルダ内のファイル情報取得、フォルダ構造を再現したダウンロード、
    およびダウンロード済みファイルの読み込みを行うクラス。
    """

    def __init__(self, drive: GoogleDrive, shared_drive_id: str, download_root: Union[str, Path]):
        self.drive = drive
        self.shared_drive_id = shared_drive_id
        self.download_root = Path(download_root) if not isinstance(download_root, Path) else download_root

    def get_folder_id(self, folder_name: str, parent_folder_id: Optional[str] = None) -> str:
        """
        共有ドライブ内から指定フォルダ名のフォルダ ID を取得する。

        Parameters:
            folder_name: 探索するフォルダ名
            parent_folder_id: 親フォルダの ID (指定時はその直下のみ検索)

        Returns:
            フォルダ ID (文字列)

        Raises:
            FileNotFoundError: フォルダが見つからなかった場合
        """
        if parent_folder_id:
            query = (
                f"mimeType='application/vnd.google-apps.folder' and title='{folder_name}' "
                f"and '{parent_folder_id}' in parents and trashed=false"
            )
        else:
            query = (
                f"mimeType='application/vnd.google-apps.folder' and title='{folder_name}' "
                "and trashed=false"
            )
        folder_list = self.drive.ListFile({
            "q": query,
            "supportsAllDrives": True,
            "includeItemsFromAllDrives": True,
            "driveId": self.shared_drive_id,
            "corpora": "drive",
        }).GetList()
        if not folder_list:
            raise FileNotFoundError(f"フォルダ '{folder_name}' が見つかりませんでした。")
        return folder_list[0]["id"]

    def gather_file_info(self, parent_folder_name: str = "出勤簿", target_subfolder_name: str = "202503(test)") -> Dict[str, Union[Dict, List[Dict]]]:
        """
        「出勤簿」フォルダ→「202503(test)」フォルダ内のファイル情報を取得する。
=======
def get_folder_id_by_name(shared_drive_id: str, folder_name: str) -> str:
    query = "mimeType='application/vnd.google-apps.folder' and title='{}' and trashed=false".format(folder_name)
    folder_list = drive.ListFile({
        "q": query,
        "supportsAllDrives": True,
        "includeItemsFromAllDrives": True,
        "driveId": shared_drive_id,
        "corpora": "drive",
    }).GetList()

    if not folder_list:
        raise Exception("フォルダ '{}' が共有ドライブ内に見つかりませんでした。".format(folder_name))
    return folder_list[0]["id"]
>>>>>>> 37b04f74

        Returns:
            {
                "definition_file": 財源定義.xlsx のファイル情報 (dict または None),
                "timesheet_files": 出勤簿 XLSX ファイル情報 (dict のリスト)
            }
        """
        parent_folder_id = self.get_folder_id(parent_folder_name)
        target_folder_id = self.get_folder_id(target_subfolder_name, parent_folder_id=parent_folder_id)

        # 財源定義.xlsx の検索
        definition_query = (
            "mimeType='application/vnd.openxmlformats-officedocument.spreadsheetml.sheet' "
            "and title='財源定義.xlsx' "
            f"and '{target_folder_id}' in parents and trashed=false"
        )
        definition_files = self.drive.ListFile({
            "q": definition_query,
            "supportsAllDrives": True,
            "includeItemsFromAllDrives": True,
            "driveId": self.shared_drive_id,
            "corpora": "drive",
        }).GetList()
        definition_file = definition_files[0] if definition_files else None

<<<<<<< HEAD
        # 出勤簿ファイルの検索：target_folder_id 配下のサブフォルダからタイトルに「【」と「】」を含む XLSX を抽出
        subfolder_query = (
            f"'{target_folder_id}' in parents and mimeType='application/vnd.google-apps.folder' and trashed=false"
        )
        subfolders = self.drive.ListFile({
            "q": subfolder_query,
            "supportsAllDrives": True,
            "includeItemsFromAllDrives": True,
            "driveId": self.shared_drive_id,
            "corpora": "drive",
        }).GetList()
        timesheet_files = []
        for sf in subfolders:
            sf_id = sf["id"]
            file_query = (
                f"'{sf_id}' in parents and mimeType='application/vnd.openxmlformats-officedocument.spreadsheetml.sheet' "
                "and title contains '【' and title contains '】' and trashed=false"
            )
            files = self.drive.ListFile({
                "q": file_query,
                "supportsAllDrives": True,
                "includeItemsFromAllDrives": True,
                "driveId": self.shared_drive_id,
                "corpora": "drive",
            }).GetList()
            timesheet_files.extend(files)
        return {"definition_file": definition_file, "timesheet_files": timesheet_files}

    def _build_local_subfolder_path(self, folder_id: str) -> Path:
        """
        Drive 上のフォルダ構造を再帰的に辿り、ローカルパスを構築する内部関数。

        Parameters:
            folder_id: Drive 上のフォルダ ID

        Returns:
            再現したローカルパス (Path)
        """
        file_obj = self.drive.CreateFile({"id": folder_id, "supportsAllDrives": True})
        file_obj.FetchMetadata(fields="title,parents")
        folder_title = file_obj["title"]
        local_subfolder = Path(folder_title)
        parent_list = file_obj.get("parents", [])
        if not parent_list:
            return self.download_root / local_subfolder
        parent_id = None
        for p in parent_list:
            if not p.get("isRoot", False) and not p.get("trashed", True):
                parent_id = p["id"]
                break
        if not parent_id:
            return self.download_root / local_subfolder
        parent_path = self._build_local_subfolder_path(parent_id)
        return parent_path / local_subfolder

    def download_files(self, file_info_list: List[Dict]) -> None:
        """
        渡されたファイル情報リストに従い、Drive 上のフォルダ構造を再現したうえで
        download_root 配下へファイルをダウンロードする。

        Parameters:
            file_info_list: ファイル情報 (dict) のリスト
        """
        self.download_root.mkdir(parents=True, exist_ok=True)
        for file_dict in file_info_list:
            parent_ids = file_dict.get("parents", [])
            if not parent_ids:
                parent_local_dir = self.download_root
            else:
                parent_id = parent_ids[0]["id"] if isinstance(parent_ids[0], dict) else parent_ids[0]
                parent_local_dir = self._build_local_subfolder_path(parent_id)
            parent_local_dir.mkdir(parents=True, exist_ok=True)
            local_file_path = parent_local_dir / file_dict["title"]
            file_dict.GetContentFile(str(local_file_path),
                                     mimetype="application/vnd.openxmlformats-officedocument.spreadsheetml.sheet")
            print(f"Downloaded: {local_file_path}")

    def load_xlsx_data(self) -> Dict[str, pd.DataFrame]:
        """
        ダウンロード先フォルダ（サブフォルダ含む）内の全 XLSX ファイルを読み込み、
        download_root からの相対パスをキー、DataFrame を値として返す。

        Returns:
            { 'relative/path/to/file.xlsx': DataFrame, ... }
        """
        result = {}
        for xlsx_path in self.download_root.rglob("*.xlsx"):
            df = pd.read_excel(xlsx_path)
            rel_path = str(xlsx_path.relative_to(self.download_root))
            result[rel_path] = df
        return result


# =============================================================================
# StandardDataFrameBuilder クラス
# =============================================================================
class StandardDataFrameBuilder:
    """
    出勤簿 XLSX ファイルから個人情報・勤務データを抽出し、
    標準形式の DataFrame (df_standard) を作成するクラス。
    """

    @staticmethod
    def extract_name(df_raw: pd.DataFrame) -> tuple[str, str]:
        name = str(df_raw[2].iat[2])
        name_kana = str(df_raw[2].iat[1])
        return "".join(name.split()), "".join(name_kana.split())

    @staticmethod
    def extract_date(df_raw: pd.DataFrame) -> pd.DataFrame:
        date_arr = np.concatenate([df_raw[0][5:37].values, df_raw[7][5:35].values])
        date_series = pd.Series(date_arr)
        start_series = pd.concat([df_raw[2][5:37], df_raw[9][5:35]], ignore_index=True)
        end_series = pd.concat([df_raw[4][5:37], df_raw[11][5:35]], ignore_index=True)
        remarks_series = pd.concat([df_raw[6][5:37], df_raw[13][5:35]], ignore_index=True).fillna("")

        date_series.iloc[1::2] = date_series.iloc[0::2]
        remarks_series.iloc[1::2] = remarks_series.iloc[0::2]

        date_series = pd.to_datetime(date_series, errors="coerce")
        start_series = pd.to_timedelta(start_series, errors="coerce")
        end_series = pd.to_timedelta(end_series, errors="coerce")

        df = pd.DataFrame({
            "start": date_series + start_series,
            "end": date_series + end_series,
            "remarks": remarks_series,
        })
        df = df.dropna(subset=["start", "end"], how="all").reset_index(drop=True)
        return df

    @staticmethod
    def extract_project_code(df_raw: pd.DataFrame) -> str:
        project_code = df_raw[1].iat[42]
        if pd.isna(project_code):
            return ""
        return "".join(str(project_code).split())

    @staticmethod
    def extract_employment_type(df_raw: pd.DataFrame) -> str:
        employment_type = df_raw[0].iat[0]
        if employment_type == "アドミニストレイティブ・アシスタント出勤簿":
            return "AA"
        elif employment_type == "ティーチング・アシスタント出勤簿":
            return "TA"
        elif employment_type == "リサーチ・アシスタント出勤簿":
            return "RA"
        return ""

    @staticmethod
    def extract_subject(df_raw: pd.DataFrame) -> str:
        subject = df_raw[1].iat[44]
        if pd.isna(subject):
            return ""
        return "".join(str(subject).split())

    @staticmethod
    def create_standard_dataframe_single(path: Path) -> pd.DataFrame:
        df_raw = pd.read_excel(path, sheet_name="出勤簿様式", header=None)
        name, name_kana = StandardDataFrameBuilder.extract_name(df_raw)
        date_df = StandardDataFrameBuilder.extract_date(df_raw)
        project_code = StandardDataFrameBuilder.extract_project_code(df_raw)
        employment_type = StandardDataFrameBuilder.extract_employment_type(df_raw)
        subject = StandardDataFrameBuilder.extract_subject(df_raw)

        df = date_df.copy()
        df["name"] = name
        df["name_kana"] = name_kana
        df["project_code"] = project_code
        df["employment_type"] = employment_type
        df["subject"] = subject
        df["file_name"] = path.name

        columns = ["name", "name_kana", "start", "end", "remarks",
                   "project_code", "subject", "employment_type", "file_name"]
        return df[columns]

    @staticmethod
    def sort_df_standard(df_standard: pd.DataFrame) -> pd.DataFrame:
        df_standard.sort_values("start", inplace=True)
        df_standard.sort_values("name_kana", inplace=True)
        df_standard.reset_index(drop=True, inplace=True)
        return df_standard

    @staticmethod
    def create_standard_dataframe(path_list: List[Path]) -> pd.DataFrame:
        df_list = []
        for path in path_list:
            if not isinstance(path, Path):
                path = Path(path)
            df_list.append(StandardDataFrameBuilder.create_standard_dataframe_single(path))
        df_standard = pd.concat(df_list, ignore_index=True)
        return StandardDataFrameBuilder.sort_df_standard(df_standard)


# =============================================================================
# TimesheetChecker クラス
# =============================================================================
class TimesheetChecker:
    """
    df_standard に対して勤務時間の各チェック（重複、連続日数、6時間累計、週合計、時間帯）を実施するクラス。
    """

    def __init__(self, df_standard: pd.DataFrame):
        self.df_standard = df_standard.copy()
        self.df_standard["name_and_name_kana"] = self.df_standard["name"] + "-" + self.df_standard["name_kana"]

    def check_overlaps(self, group: pd.DataFrame) -> List[str]:
        messages = []
        grp = group.sort_values("start")
        for i in range(len(grp) - 1):
            current = grp.iloc[i]
            next_row = grp.iloc[i + 1]
            if current["end"] >= next_row["start"]:
                messages.append(f"[勤務時間重複] {current['start'].date()} - {current['file_name']}")
                messages.append(f"[勤務時間重複] {next_row['start'].date()} - {next_row['file_name']}")
        return messages

    def check_consecutive_days(self, group: pd.DataFrame) -> List[str]:
        errors = []
        if group.empty:
            return errors
        grp = group.sort_values("start").copy()
        grp["work_date"] = grp["start"].dt.date
        unique_dates = sorted(grp["work_date"].unique())
        continuous_blocks = []
        if unique_dates:
            block_dates = [unique_dates[0]]
            prev_date = unique_dates[0]
            for current_date in unique_dates[1:]:
                if (current_date - prev_date).days == 1:
                    block_dates.append(current_date)
                else:
                    if len(block_dates) > 5:
                        continuous_blocks.append(set(block_dates))
                    block_dates = [current_date]
                prev_date = current_date
            if len(block_dates) > 5:
                continuous_blocks.append(set(block_dates))
        for _, row in grp.iterrows():
            for block in continuous_blocks:
                if row["work_date"] in block:
                    errors.append(f"[連続5日超過] {row['start'].date()} - {row['file_name']}")
                    break
        return errors

    def check_consecutive_hours(self, group: pd.DataFrame) -> List[str]:
        errors = []
        if group.empty:
            return errors
        grp = group.sort_values("start").copy()
        grp["cumulative_hours"] = 0
        for i in range(len(grp)):
            current_start = grp.iloc[i]["start"]
            window = grp[(grp["start"] >= current_start) & (grp["start"] < current_start + pd.Timedelta(hours=6))]
            total = (window["end"] - window["start"]).sum()
            grp.at[grp.index[i], "cumulative_hours"] = total.total_seconds() / 3600
        for _, row in grp.iterrows():
            if row["cumulative_hours"] > 6:
                errors.append(f"[連続6時間超過] {row['start'].date()} - {row['file_name']}")
        return errors

    def check_weekly_hours(self, group: pd.DataFrame) -> List[str]:
        errors = []
        if group.empty:
            return errors
        grp = group.copy()
        grp["week"] = grp["start"].dt.to_period("W")
        weekly_hours = grp.groupby("week").apply(lambda x: (x["end"] - x["start"]).sum().total_seconds() / 3600)
        for week, hours in weekly_hours.items():
            if hours > 28:
                for _, row in grp[grp["week"] == week].iterrows():
                    errors.append(f"[週28時間超過] {row['start'].date()} - {row['file_name']}")
        return errors

    def check_allowed_time(self, group: pd.DataFrame) -> List[str]:
        errors = []
        allowed_start = pd.Timestamp("1900-01-01 08:30:00").time()
        allowed_end = pd.Timestamp("1900-01-01 17:15:00").time()
        for _, row in group.iterrows():
            st = row["start"].time()
            ed = row["end"].time()
            if st < allowed_start or ed > allowed_end:
                errors.append(f"[時間外勤務] {row['start'].date()} - {row['file_name']}")
        return errors

    def run_all_checks(self) -> List[str]:
        errors = []
        for _, group in self.df_standard.groupby("name_and_name_kana"):
            errors.extend(self.check_overlaps(group))
            errors.extend(self.check_consecutive_days(group))
            errors.extend(self.check_consecutive_hours(group))
            errors.extend(self.check_weekly_hours(group))
            errors.extend(self.check_allowed_time(group))
        return errors


# =============================================================================
# ResourceChecker クラス
# =============================================================================
class ResourceChecker:
    """
    財源定義（df_def）と出勤簿の提出データ（df_standard）を元に、定義の更新推奨、
    PJコード未記入、および出勤簿未提出の各チェックを実施するクラス。
    """
=======
def list_excel_files_in_subfolders(shared_drive_id: str, parent_folder_id: str) -> list[dict]:
    subfolder_query = ("'{}' in parents and mimeType='application/vnd.google-apps.folder' and trashed=false"
                      ).format(parent_folder_id)
    subfolders = drive.ListFile({
        "q": subfolder_query,
        "supportsAllDrives": True,
        "includeItemsFromAllDrives": True,
        "driveId": shared_drive_id,
        "corpora": "drive",
    }).GetList()

    excel_files = []
    for subfolder in subfolders:
        subfolder_id = subfolder["id"]
        file_query = (
            "'{}' in parents and mimeType='application/vnd.openxmlformats-officedocument.spreadsheetml.sheet' "
            "and title contains '【' and title contains '】' and trashed=false"
        ).format(subfolder_id)
        files = drive.ListFile({
            "q": file_query,
            "supportsAllDrives": True,
            "includeItemsFromAllDrives": True,
            "driveId": shared_drive_id,
            "corpora": "drive",
        }).GetList()
        excel_files.extend(files)
    return excel_files


def list_excel_files_in_folder(shared_drive_id: str) -> list[dict]:
    shukkin_folder_id = get_folder_id_by_name(shared_drive_id, "出勤簿")
    query = ("mimeType='application/vnd.google-apps.folder' and title='202503(test)' and "
             "'{}' in parents and trashed=false").format(shukkin_folder_id)
    folder_list = drive.ListFile({
        "q": query,
        "supportsAllDrives": True,
        "includeItemsFromAllDrives": True,
        "driveId": shared_drive_id,
        "corpora": "drive",
    }).GetList()

    if not folder_list:
        raise Exception("フォルダ '202503(test)' が '出勤簿' 内に見つかりませんでした。")
    target_folder_id = folder_list[0]["id"]

    excel_files = list_excel_files_in_subfolders(shared_drive_id, target_folder_id)
    return excel_files


# 使用例：出勤簿ファイル一覧を取得
drive_file_list = list_excel_files_in_folder(SHARED_DRIVE_ID)
if not drive_file_list:
    print("対象フォルダ内にExcelファイルが見つかりませんでした。")
else:
    print("取得した出勤簿ファイル一覧:")
    for file in drive_file_list:
        print(f"タイトル: {file['title']}, ID: {file['id']}")


def download_files(file_list: list[dict], download_dir: Path) -> list[Path]:
    local_paths = []
    for file in file_list:
        local_path = download_dir / file["title"]
        file.GetContentFile(
            str(local_path),
            mimetype="application/vnd.openxmlformats-officedocument.spreadsheetml.sheet",
        )
        local_paths.append(local_path)
    return local_paths


path_list = download_files(drive_file_list, DOWNLOAD_DIR)
print("\nダウンロードした出勤簿ファイルパス一覧:")
for path in path_list:
    print(path)


# ================================================
# 【追加】財源定義ファイルの取得・ダウンロード処理
# ================================================
def get_definition_file(shared_drive_id: str) -> dict:
    """
    出勤簿フォルダ内の「202503(test)」フォルダ直下から、
    タイトルに「財源定義」を含む Googleスプレッドシートファイルを取得する。
    """
    # まず「出勤簿」フォルダ内の「202503(test)」フォルダのIDを取得
    shukkin_folder_id = get_folder_id_by_name(shared_drive_id, "出勤簿")
    query = ("mimeType='application/vnd.google-apps.folder' and title='202503(test)' and "
             "'{}' in parents and trashed=false").format(shukkin_folder_id)
    folder_list = drive.ListFile({
        "q": query,
        "supportsAllDrives": True,
        "includeItemsFromAllDrives": True,
        "driveId": shared_drive_id,
        "corpora": "drive",
    }).GetList()
    if not folder_list:
        raise Exception("フォルダ '202503(test)' が '出勤簿' 内に見つかりませんでした。")
    target_folder_id = folder_list[0]["id"]

    # 次に、「財源定義」という文字列を含むファイルを検索
    file_query = ("'{}' in parents and title contains '財源定義' and trashed=false"
                 ).format(target_folder_id)
    file_list = drive.ListFile({
        "q": file_query,
        "supportsAllDrives": True,
        "includeItemsFromAllDrives": True,
        "driveId": shared_drive_id,
        "corpora": "drive",
    }).GetList()

    if not file_list:
        raise Exception("財源定義ファイルが見つかりませんでした。")
    return file_list[0]


def download_definition_file(definition_file: dict, download_dir: Path) -> Path:
    """
    GoogleスプレッドシートをExcel形式に変換してダウンロードする。
    保存名は "財源定義.xlsx" とする。
    """
    local_path = download_dir / "財源定義.xlsx"
    definition_file.GetContentFile(
        str(local_path),
        mimetype="application/vnd.openxmlformats-officedocument.spreadsheetml.sheet"
    )
    return local_path


# 財源定義ファイルの取得とダウンロード
try:
    definition_file = get_definition_file(SHARED_DRIVE_ID)
    definition_file_path = download_definition_file(definition_file, DOWNLOAD_DIR)
    print(f"\n財源定義ファイルをダウンロードしました: {definition_file_path}")
except Exception as e:
    print(f"\n財源定義ファイルの取得に失敗しました: {e}")
    definition_file_path = None


# ================================================
# 【既存処理】Excel ファイルの内容チェック用関数群
# ================================================
def extract_name(df_raw: pd.DataFrame) -> tuple[str, str]:
    name = str(df_raw[2].iat[2])
    name_kana = str(df_raw[2].iat[1])
    name = "".join(name.split())
    name_kana = "".join(name_kana.split())
    return name, name_kana
>>>>>>> 37b04f74

    def __init__(self, df_standard: pd.DataFrame, df_def: pd.DataFrame, target_date: pd.Timestamp):
        self.df_standard = df_standard.copy()
        self.df_def = df_def.copy()
        self.target_date = target_date

    @staticmethod
    def extract_active_definitions_by_employee(df_def: pd.DataFrame, target_date: pd.Timestamp) -> Dict[str, set]:
        df_valid = df_def[(df_def["雇用開始"] <= target_date) & (target_date <= df_def["雇用終了"])]
        return {name: set(group["財源名/授業名"].dropna().astype(str))
                for name, group in df_valid.groupby("名前")}

    @staticmethod
    def check_definitions_outdated(df_def: pd.DataFrame, active_defs: Dict[str, set], target_date: pd.Timestamp) -> List[str]:
        errors = []
        for name, group in df_def.groupby("名前"):
            all_defs = set(group["財源名/授業名"].dropna().astype(str))
            valid_defs = active_defs.get(name, set())
            outdated = all_defs - valid_defs
            if outdated:
                outdated_str = "\n".join(f"- {d}" for d in outdated)
                errors.append(f"[定義更新推奨] {name} の以下の財源定義は対象年月 {target_date.strftime('%Y-%m')} には有効ではありません。更新してください:\n{outdated_str}")
        return errors

    @staticmethod
    def check_pj_code_not_filled(df_standard: pd.DataFrame, active_defs: Dict[str, set]) -> List[str]:
        errors = []
        names = df_standard["name"].unique()
        for name in names:
            df_name = df_standard[df_standard["name"] == name]
            for _, row in df_name.iterrows():
                if row["project_code"] == "" and row["employment_type"] != "TA":
                    errors.append(f"[PJコード未記入] PJコード未記入 - {row['file_name']}")
        return errors

    @staticmethod
    def check_assigned_but_not_submitted(df_standard: pd.DataFrame, active_defs: Dict[str, set]) -> List[str]:
        errors = []
        for name, valid_defs in active_defs.items():
            df_name = df_standard[df_standard["name"] == name]
            submitted = [code.replace("\u3000", "").strip() for code in df_name["project_code"].dropna().astype(str)]
            if len(submitted) != len(valid_defs):
                non_empty = [code for code in submitted if code != ""]
                missing = valid_defs - set(non_empty)
                if missing:
                    missing_str = "\n".join(f"- {d}" for d in missing)
                    errors.append(f"[出勤簿未提出] {name} の提出データに不足:\n{missing_str}")
        return errors

    def run_resource_checks(self) -> List[str]:
        errors = []
        active_defs = self.extract_active_definitions_by_employee(self.df_def, self.target_date)
        errors.extend(self.check_definitions_outdated(self.df_def, active_defs, self.target_date))
        errors.extend(self.check_pj_code_not_filled(self.df_standard, active_defs))
        errors.extend(self.check_assigned_but_not_submitted(self.df_standard, active_defs))
        return errors


# =============================================================================
# ErrorGrouper クラス
# =============================================================================
class ErrorGrouper:
    """
    エラーメッセージの各行から、ファイル名末尾の識別情報（従業員名推定）を抽出し、
    グループ化してレポート文字列を作成するクラス。
    """

    @staticmethod
    def extract_name_from_line(line: str) -> str:
        try:
            file_name = line.split("]")[1].strip().split(" - ")[-1]
        except IndexError:
            file_name = line
        base = file_name.rsplit(".", 1)[0]
        if "_" in base:
            extracted = base.rsplit("_", 1)[-1].strip("()")
            return extracted if extracted else "その他"
        return "その他"

    @staticmethod
    def group_errors_by_name(error_message: str) -> str:
        lines = error_message.splitlines()
        groups = defaultdict(list)
        for line in lines:
            name = ErrorGrouper.extract_name_from_line(line)
            groups[name].append(line)
        result_lines = []
        for name, errs in groups.items():
            if name == "その他":
                continue
            errs.sort()
            result_lines.append(f"■ {name} のエラー")
            for err in errs:
                result_lines.append(f"  {err}")
            result_lines.append("")
        if "その他" in groups:
            result_lines.append("■ その他のエラー")
            for err in groups["その他"]:
                result_lines.append(f"  {err}")
        return "\n".join(result_lines)


# =============================================================================
# ResourceDefinitionLoader クラス
# =============================================================================
class ResourceDefinitionLoader:
    """
    財源定義エクセルファイル（財源定義.xlsx）を読み込み、雇用開始／終了日を datetime 型に変換した DataFrame を返すクラス。
    """

    @staticmethod
    def load_definition_from_file(file_path: Union[str, Path]) -> pd.DataFrame:
        df_def = pd.read_excel(file_path)
        df_def["雇用開始"] = pd.to_datetime(df_def["雇用開始"], errors="coerce")
        df_def["雇用終了"] = pd.to_datetime(df_def["雇用終了"], errors="coerce")
        return df_def


<<<<<<< HEAD
# =============================================================================
# Slack 通知
# =============================================================================
def send_slack_notification(message: str) -> None:
    payload = {"text": message}
    response = requests.post(SLACK_WEBHOOK, json=payload)
    if response.status_code != 200:
        print(f"Slack 通知に失敗しました: {response.text}")
=======
    df = pd.DataFrame({
        "start": date + start,
        "end": date + end,
        "remarks": remarks,
    })
    df = df.dropna(subset=["start", "end"], how="all").reset_index(drop=True)
    return df
>>>>>>> 37b04f74


# =============================================================================
# main 関数
# =============================================================================
def main() -> None:
    """
    全体の処理フロー:
      1. Google Drive から出勤簿関連ファイル（財源定義.xlsx および出勤簿 XLSX ファイル）の情報取得
      2. フォルダ構造を再現して一時フォルダへダウンロード
      3. ダウンロード済み XLSX ファイルから標準 DataFrame (df_standard) の作成
      4. 財源定義ファイルを読み込み (df_def)
      5. 出勤簿チェック（勤務時間チェックおよび財源定義チェック）を実施
      6. エラーレポートをグループ化し Slack へ通知
      7. 一時フォルダを削除
    """
    print("=== Google Drive からデータを取得 ===")
    downloader = DriveDownloader(drive, SHARED_DRIVE_ID, download_root=DOWNLOAD_DIR)
    file_info_dict = downloader.gather_file_info(parent_folder_name="出勤簿", target_subfolder_name="202503(test)")

    definition_file = file_info_dict.get("definition_file")
    timesheet_files = file_info_dict.get("timesheet_files", [])

    if definition_file:
        print(f"財源定義ファイル: {definition_file['title']}")
    else:
<<<<<<< HEAD
        print("財源定義ファイルが見つかりませんでした。")
    if timesheet_files:
        print("出勤簿ファイル一覧:")
        for f in timesheet_files:
            print(f"  - {f['title']}")
    else:
        print("出勤簿ファイルが見つかりませんでした。")

    # ダウンロード対象ファイルリストを作成
    files_to_download = []
    if definition_file:
        files_to_download.append(definition_file)
    files_to_download.extend(timesheet_files)

    # 2. ファイルダウンロード
    downloader.download_files(files_to_download)

    # 3. ダウンロード済みファイルから XLSX データの読み込み
    xlsx_data = downloader.load_xlsx_data()
    print("\n=== 読み込んだ XLSX データ ===")
    for rel_path, df in xlsx_data.items():
        print(f"--- {rel_path} ---")
        print(df.head())

    # 4. 標準出勤簿 DataFrame (df_standard) の作成（財源定義.xlsx を除く）
    standard_paths = []
    for rel_path in xlsx_data.keys():
        if "財源定義.xlsx" not in rel_path:
            standard_paths.append(downloader.download_root / rel_path)
    if not standard_paths:
        print("出勤簿データが存在しません。")
        return
    df_standard = StandardDataFrameBuilder.create_standard_dataframe(standard_paths)
    print("\n=== 作成された標準 DataFrame ===")
    print(df_standard.head())

    # 5. 財源定義ファイルの読み込み（ある場合）
    if definition_file:
        # ダウンロード済みのファイルからキーに「財源定義.xlsx」が含まれるものを抽出
        def_path = None
        for key in xlsx_data.keys():
            if "財源定義.xlsx" in key:
                def_path = downloader.download_root / key
                break
        if def_path is None:
            print("財源定義ファイルが読み込めませんでした。")
            return
        df_def = ResourceDefinitionLoader.load_definition_from_file(def_path)
    else:
        print("財源定義ファイルが存在しないため、リソースチェックはスキップします。")
        df_def = pd.DataFrame()
=======
        return ""


def extract_subject(df_raw: pd.DataFrame) -> str:
    subject = df_raw[1].iat[44]
    if pd.isna(subject):
        subject = ""
    return "".join(subject.split())


def create_standard_dataframe_single(path: Path) -> pd.DataFrame:
    df_raw = pd.read_excel(path, sheet_name="出勤簿様式", header=None)
    name, name_kana = extract_name(df_raw)
    date_df = extract_date(df_raw)
    project_code = extract_project_code(df_raw)
    employment_type = extract_employment_type(df_raw)
    subject = extract_subject(df_raw)

    df = pd.DataFrame(date_df)
    df["name"] = name
    df["name_kana"] = name_kana
    df["project_code"] = project_code
    df["employment_type"] = employment_type
    df["subject"] = subject
    df["file_name"] = path.name

    df_standard = df[[
        "name",
        "name_kana",
        "start",
        "end",
        "remarks",
        "project_code",
        "subject",
        "employment_type",
        "file_name",
    ]]
    return df_standard


def sort_df_standard(df_standard: pd.DataFrame) -> pd.DataFrame:
    df_standard.sort_values("start", inplace=True)
    df_standard.sort_values("name_kana", inplace=True)
    df_standard.reset_index(drop=True, inplace=True)
    return df_standard


def create_standard_dataframe(path_list: list[Path]) -> pd.DataFrame:
    df_standard_list = []
    for path in path_list:
        if not isinstance(path, Path):
            path = Path(path)
        df_standard_list.append(create_standard_dataframe_single(path))
    df_standard = pd.concat(df_standard_list, ignore_index=True)
    df_standard = sort_df_standard(df_standard)
    return df_standard


def check_overlapping_intervals(df: pd.DataFrame) -> list[str]:
    df["name_and_name_kana"] = df["name"] + "-" + df["name_kana"]
    error_messages = []
    for key, group in df.groupby("name_and_name_kana"):
        group_sorted = group.sort_values("start")
        for i in range(len(group_sorted) - 1):
            current_row = group_sorted.iloc[i]
            next_row = group_sorted.iloc[i + 1]
            if current_row["end"] >= next_row["start"]:
                msg1 = f"[勤務時間重複] {current_row['file_name']} - {current_row['start']} - {current_row['end']}"
                msg2 = f"[勤務時間重複] {next_row['file_name']} - {next_row['start']} - {next_row['end']}"
                error_messages.append(msg1)
                error_messages.append(msg2)
    return error_messages


def extract_errors_from_standard_df(df_standard: pd.DataFrame) -> set:
    error_message_list = check_overlapping_intervals(df_standard)
    error_message_set = set(error_message_list)
    return error_message_set


import pandas as pd
from collections import defaultdict

def check_ta_entries(df_standard: pd.DataFrame,
                     personal_data_df: pd.DataFrame,
                     definition_df: pd.DataFrame) -> list[str]:
    """
    TA チェックを行います。

    ・個人データシート（"個人データ"）からは各 TA の登録授業名（"財源名/授業名"）を取得し、
      財源定義シート（"財源定義"）からは、「雇用経費」が「運営費交付金」となっている行の
      "研究課題名（プロジェクトコード）" の値を取得します。

    ・各 TA について、個人データシートと財源定義シートから有効な授業名の共通部分を求め、
      出勤簿の subject と照合します。
      - subject が空欄の場合は [授業名不足] エラーを出力
      - subject が有効な授業名集合に含まれていなければエラーを出力
    ・また、TA の場合 project_code は空欄であるのが正しいので、project_code に値が入っているとエラーを出力します。
      ※ここでは、project_code が NaN または空文字の場合は正常とみなします。
    """
    error_messages = []

    # DataFrame の列名の余分な空白を除去する
    personal_data_df.columns = personal_data_df.columns.str.strip()
    definition_df.columns = definition_df.columns.str.strip()

    # ① 個人データシートから、各 TA の登録授業名集合を作成（キー：TAの名前、値：登録授業名の set）
    registered_subjects = defaultdict(set)
    for _, row in personal_data_df.iterrows():
        name = str(row["名前"]).strip()
        subject_value = str(row["財源名/授業名"]).strip()
        if subject_value:
            registered_subjects[name].add(subject_value)

    # ② 財源定義シートから、「雇用経費」が「運営費交付金」になっている行の
    #     "研究課題名（プロジェクトコード）" の値を集め、有効な TA 授業名の集合を作成
    valid_definition_subjects = set()
    for _, row in definition_df.iterrows():
        try:
            if str(row["雇用経費"]).strip() == "運営費交付金":
                subject_value = str(row["研究課題名（プロジェクトコード）"]).strip()
                if subject_value:
                    valid_definition_subjects.add(subject_value)
        except KeyError as e:
            print(f"定義シートに必要な列が存在しません: {e}")
            continue

    # ③ df_standard の TA 行に対してチェック
    ta_rows = df_standard[df_standard["employment_type"] == "TA"]
    for _, row in ta_rows.iterrows():
        file_name = row["file_name"]
        name = str(row["name"]).strip()
        subject = str(row["subject"]).strip()
        # project_code は数値型になっている可能性もあるので pd.isna() を用いてチェックする
        project_code = row["project_code"]

        # subject が空欄の場合は [授業名不足] エラー
        if subject == "":
            error_messages.append(
                f"[授業名不足] {file_name} - TAの授業名が記入されていません。"
            )
        else:
            # TA の有効な授業名は、個人データシートの登録授業名と財源定義シートの有効授業名の共通部分
            valid_subjects = registered_subjects.get(name, set()).intersection(valid_definition_subjects)
            if not valid_subjects:
                error_messages.append(
                    f"[TAエラー: 定義データ不一致] {file_name} - TAの名前 '{name}' に対して、"
                    f"個人データシートと財源定義シートの授業名が一致していません。"
                )
            else:
                # 入力された subject が、有効な授業名集合に含まれているかチェック
                if subject not in valid_subjects:
                    valid_list = ", ".join(valid_subjects)
                    error_messages.append(
                        f"[TAエラー: 授業名不一致] {file_name} - 記入された授業名 '{subject}' は、有効な授業名 ({valid_list}) と一致しません。"
                    )
        # project_code が NaN または空文字でなければエラー（TA の場合は空欄が正しい）
        if not pd.isna(project_code) and str(project_code).strip() != "":
            error_messages.append(
                f"[TAエラー: PJコード非空欄ミス] {file_name} - TAの出勤簿ではプロジェクトコードは空欄にしてください。"
            )
    
    return error_messages


>>>>>>> 37b04f74

    # 6. 勤務時間チェック実施
    ts_checker = TimesheetChecker(df_standard)
    working_errors = ts_checker.run_all_checks()

<<<<<<< HEAD
    # 7. 財源定義チェック（pjコード、未提出定義など）実施（df_def が存在する場合）
    resource_errors = []
    if not df_def.empty:
        rc = ResourceChecker(df_standard, df_def, pd.Timestamp(datetime.datetime.now().year,
                                                                 datetime.datetime.now().month, 1))
        resource_errors = rc.run_resource_checks()
=======
# ================================================
# 【既存処理】Slack 通知用の関数
# ================================================
SLACK_WEBHOOK = os.environ.get("SLACK_WEBHOOK")

def send_slack_notification(message: str):
    payload = {"text": message}
    response = requests.post(SLACK_WEBHOOK, json=payload)
    if response.status_code != 200:
        print("Slack 通知に失敗しました:", response.text)
>>>>>>> 37b04f74

    all_errors = set(working_errors + resource_errors)
    error_message = "\n".join(all_errors)
    grouped_message = ErrorGrouper.group_errors_by_name(error_message) if error_message else ""
    final_message = MESSAGE_HEADER + "\n" + (grouped_message if grouped_message else "Excel チェックは正常に終了しました。")
    print("\n=== エラーレポート ===")
    print(final_message)

<<<<<<< HEAD
    # send_slack_notification(final_message)

    # 8. 一時フォルダ削除
    shutil.rmtree(downloader.download_root)
    print("一時フォルダを削除しました。")
=======
# ================================================
# 【メイン処理】Excel ファイルのチェック
# ================================================
df_standard = create_standard_dataframe(path_list)
error_message_set = extract_errors_from_standard_df(df_standard)
error_message_formatted = "\n".join(error_message_set)
>>>>>>> 37b04f74

# 財源定義ファイルが存在する場合
if definition_file_path is not None:
    # 個人データシートの読み込み（シート名「個人データ」）
    personal_data_df = pd.read_excel(definition_file_path, sheet_name="個人データ")
    # 財源定義シートの読み込み（シート名「財源定義」）
    definition_df = pd.read_excel(definition_file_path, sheet_name="財源定義")
    
    # df_standard（出勤簿の DataFrame）に対して TA チェックを実施
    ta_error_messages = check_ta_entries(df_standard, personal_data_df, definition_df)
else:
    print("財源定義ファイルがなかったため、TAチェックはスキップされます。")
    ta_error_messages = []



all_error_messages = set(error_message_set).union(set(ta_error_messages))

<<<<<<< HEAD
if __name__ == "__main__":
    main()
=======
def extract_name_from_line(line: str) -> str:
    try:
        file_name = line.split("]")[1].strip().split(" - ")[0]
    except IndexError:
        file_name = line
    base = file_name.rsplit(".", 1)[0]
    if "_" in base:
        extracted = base.rsplit("_", 1)[-1].strip("()")
        return extracted if extracted else "その他"
    return "その他"


def group_errors_by_name(error_message_formatted: str) -> str:
    error_lines = error_message_formatted.splitlines()
    groups = defaultdict(list)

    for line in error_lines:
        name = extract_name_from_line(line)
        groups[name].append(line)

    result_lines = []
    for name, lines in groups.items():
        result_lines.append(f"■ {name} のエラー")
        for err_line in lines:
            result_lines.append("  " + err_line)
        result_lines.append("")
    return "\n".join(result_lines)


grouped_error_message = group_errors_by_name("\n".join(all_error_messages))

if grouped_error_message != "":
    send_slack_notification("出勤簿に入力ミスがあります。\n" + grouped_error_message)
else:
    print("全ての出勤簿に入力ミスはありませんでした。")
    send_slack_notification("Excel チェックは正常に終了しました。")


# ================================================
# 一時ディレクトリのクリーンアップ
# ================================================
shutil.rmtree(DOWNLOAD_DIR)
>>>>>>> 37b04f74
<|MERGE_RESOLUTION|>--- conflicted
+++ resolved
@@ -1,12 +1,14 @@
 import datetime
 import json
 import os
+import re
 import shutil
 from collections import defaultdict
 from pathlib import Path
-from typing import Optional, Union, Dict, List
+from typing import Optional, Union, Dict, List, Set
 
 import numpy as np
+from tqdm import tqdm
 import pandas as pd
 import requests
 from dotenv import load_dotenv
@@ -19,32 +21,17 @@
 # =============================================================================
 MESSAGE_HEADER = "【ここにメッセージヘッダーを書く】\n"
 
-# .env ファイルから環境変数を読み込み
-load_dotenv()
+load_dotenv()  # .env ファイルから環境変数を読み込む
 
 # Google Drive 認証設定
 service_account_info = json.loads(os.environ["GDRIVE_CREDENTIALS"])
 scope = ["https://www.googleapis.com/auth/drive"]
 gauth = GoogleAuth()
-<<<<<<< HEAD
-gauth.credentials = ServiceAccountCredentials.from_json_keyfile_dict(service_account_info, scope)
+gauth.credentials = ServiceAccountCredentials.from_json_keyfile_dict(
+    service_account_info, scope
+)
 drive = GoogleDrive(gauth)
 
-=======
-
-# JSON の内容から認証情報を作成
-gauth.credentials = ServiceAccountCredentials.from_json_keyfile_dict(service_account_info, scope)
-
-# GoogleDrive のインスタンスを作成
-drive = GoogleDrive(gauth)
-
-
-# 一時的にダウンロードするディレクトリ
-DOWNLOAD_DIR = Path("./temp_download")
-DOWNLOAD_DIR.mkdir(exist_ok=True)
-
-# 共有ドライブのIDを環境変数から取得
->>>>>>> 37b04f74
 SHARED_DRIVE_ID = os.environ.get("SHARED_DRIVE_ID")
 if not SHARED_DRIVE_ID or SHARED_DRIVE_ID == "SHARED_DRIVE_ID":
     raise ValueError("環境変数 SHARED_DRIVE_ID が正しく設定されていません。")
@@ -54,28 +41,32 @@
 DOWNLOAD_DIR = Path("./temp_download")
 DOWNLOAD_DIR.mkdir(exist_ok=True, parents=True)
 
-# ================================================
-# 【既存処理】出勤簿ファイルの取得用関数群
-# ================================================
-
-<<<<<<< HEAD
+
 # =============================================================================
 # DriveDownloader クラス
 # =============================================================================
 class DriveDownloader:
     """
-    Google Drive 上から指定フォルダ内のファイル情報取得、フォルダ構造を再現したダウンロード、
-    およびダウンロード済みファイルの読み込みを行うクラス。
-    """
-
-    def __init__(self, drive: GoogleDrive, shared_drive_id: str, download_root: Union[str, Path]):
+    Google Drive 上から指定フォルダ内のファイル情報取得、フォルダ構造に沿ったダウンロード、
+    およびダウンロード済み XLSX ファイルの読み込みを管理するクラス。
+    """
+
+    def __init__(
+        self, drive: GoogleDrive, shared_drive_id: str, download_root: Union[str, Path]
+    ):
         self.drive = drive
         self.shared_drive_id = shared_drive_id
-        self.download_root = Path(download_root) if not isinstance(download_root, Path) else download_root
-
-    def get_folder_id(self, folder_name: str, parent_folder_id: Optional[str] = None) -> str:
-        """
-        共有ドライブ内から指定フォルダ名のフォルダ ID を取得する。
+        self.download_root = (
+            Path(download_root)
+            if not isinstance(download_root, Path)
+            else download_root
+        )
+
+    def get_folder_id(
+        self, folder_name: str, parent_folder_id: Optional[str] = None
+    ) -> str:
+        """
+        共有ドライブ内から、指定フォルダ名のフォルダ ID を取得する。
 
         Parameters:
             folder_name: 探索するフォルダ名
@@ -85,7 +76,7 @@
             フォルダ ID (文字列)
 
         Raises:
-            FileNotFoundError: フォルダが見つからなかった場合
+            FileNotFoundError: 対象フォルダが見つからなかった場合
         """
         if parent_folder_id:
             query = (
@@ -93,76 +84,74 @@
                 f"and '{parent_folder_id}' in parents and trashed=false"
             )
         else:
-            query = (
-                f"mimeType='application/vnd.google-apps.folder' and title='{folder_name}' "
-                "and trashed=false"
+            query = f"mimeType='application/vnd.google-apps.folder' and title='{folder_name}' and trashed=false"
+        folder_list = self.drive.ListFile(
+            {
+                "q": query,
+                "supportsAllDrives": True,
+                "includeItemsFromAllDrives": True,
+                "driveId": self.shared_drive_id,
+                "corpora": "drive",
+            }
+        ).GetList()
+        if not folder_list:
+            raise FileNotFoundError(
+                f"フォルダ '{folder_name}' が見つかりませんでした。"
             )
-        folder_list = self.drive.ListFile({
-            "q": query,
-            "supportsAllDrives": True,
-            "includeItemsFromAllDrives": True,
-            "driveId": self.shared_drive_id,
-            "corpora": "drive",
-        }).GetList()
-        if not folder_list:
-            raise FileNotFoundError(f"フォルダ '{folder_name}' が見つかりませんでした。")
         return folder_list[0]["id"]
 
-    def gather_file_info(self, parent_folder_name: str = "出勤簿", target_subfolder_name: str = "202503(test)") -> Dict[str, Union[Dict, List[Dict]]]:
-        """
-        「出勤簿」フォルダ→「202503(test)」フォルダ内のファイル情報を取得する。
-=======
-def get_folder_id_by_name(shared_drive_id: str, folder_name: str) -> str:
-    query = "mimeType='application/vnd.google-apps.folder' and title='{}' and trashed=false".format(folder_name)
-    folder_list = drive.ListFile({
-        "q": query,
-        "supportsAllDrives": True,
-        "includeItemsFromAllDrives": True,
-        "driveId": shared_drive_id,
-        "corpora": "drive",
-    }).GetList()
-
-    if not folder_list:
-        raise Exception("フォルダ '{}' が共有ドライブ内に見つかりませんでした。".format(folder_name))
-    return folder_list[0]["id"]
->>>>>>> 37b04f74
+    def gather_file_info(
+        self,
+        parent_folder_name: str = "出勤簿",
+        target_subfolder_name: str = "202503(test)",
+    ) -> Dict[str, Union[Dict, List[Dict]]]:
+        """
+        「出勤簿」フォルダ内の「202503(test)」フォルダから、下記ファイル情報を取得する。
+
+          - 財源定義ファイル（タイトルに「財源定義」が含まれる）
+          - 出勤簿ファイル：サブフォルダ内からタイトルに「【」と「】」を含む XLSX ファイル
 
         Returns:
             {
-                "definition_file": 財源定義.xlsx のファイル情報 (dict または None),
-                "timesheet_files": 出勤簿 XLSX ファイル情報 (dict のリスト)
+                "definition_file": 財源定義ファイル情報 (dict または None),
+                "timesheet_files": 出勤簿 XLSX ファイル情報のリスト (dict のリスト)
             }
         """
+        # 上位フォルダ「出勤簿」の ID 取得
         parent_folder_id = self.get_folder_id(parent_folder_name)
-        target_folder_id = self.get_folder_id(target_subfolder_name, parent_folder_id=parent_folder_id)
-
-        # 財源定義.xlsx の検索
+        # ターゲットサブフォルダ「202503(test)」の ID 取得
+        target_folder_id = self.get_folder_id(
+            target_subfolder_name, parent_folder_id=parent_folder_id
+        )
+
+        # 財源定義ファイルの取得
         definition_query = (
             "mimeType='application/vnd.openxmlformats-officedocument.spreadsheetml.sheet' "
-            "and title='財源定義.xlsx' "
+            "and title contains '財源定義' "
             f"and '{target_folder_id}' in parents and trashed=false"
         )
-        definition_files = self.drive.ListFile({
-            "q": definition_query,
-            "supportsAllDrives": True,
-            "includeItemsFromAllDrives": True,
-            "driveId": self.shared_drive_id,
-            "corpora": "drive",
-        }).GetList()
+        definition_files = self.drive.ListFile(
+            {
+                "q": definition_query,
+                "supportsAllDrives": True,
+                "includeItemsFromAllDrives": True,
+                "driveId": self.shared_drive_id,
+                "corpora": "drive",
+            }
+        ).GetList()
         definition_file = definition_files[0] if definition_files else None
 
-<<<<<<< HEAD
-        # 出勤簿ファイルの検索：target_folder_id 配下のサブフォルダからタイトルに「【」と「】」を含む XLSX を抽出
-        subfolder_query = (
-            f"'{target_folder_id}' in parents and mimeType='application/vnd.google-apps.folder' and trashed=false"
-        )
-        subfolders = self.drive.ListFile({
-            "q": subfolder_query,
-            "supportsAllDrives": True,
-            "includeItemsFromAllDrives": True,
-            "driveId": self.shared_drive_id,
-            "corpora": "drive",
-        }).GetList()
+        # 出勤簿ファイルの取得：ターゲットフォルダ配下の各サブフォルダから
+        subfolder_query = f"'{target_folder_id}' in parents and mimeType='application/vnd.google-apps.folder' and trashed=false"
+        subfolders = self.drive.ListFile(
+            {
+                "q": subfolder_query,
+                "supportsAllDrives": True,
+                "includeItemsFromAllDrives": True,
+                "driveId": self.shared_drive_id,
+                "corpora": "drive",
+            }
+        ).GetList()
         timesheet_files = []
         for sf in subfolders:
             sf_id = sf["id"]
@@ -170,25 +159,27 @@
                 f"'{sf_id}' in parents and mimeType='application/vnd.openxmlformats-officedocument.spreadsheetml.sheet' "
                 "and title contains '【' and title contains '】' and trashed=false"
             )
-            files = self.drive.ListFile({
-                "q": file_query,
-                "supportsAllDrives": True,
-                "includeItemsFromAllDrives": True,
-                "driveId": self.shared_drive_id,
-                "corpora": "drive",
-            }).GetList()
+            files = self.drive.ListFile(
+                {
+                    "q": file_query,
+                    "supportsAllDrives": True,
+                    "includeItemsFromAllDrives": True,
+                    "driveId": self.shared_drive_id,
+                    "corpora": "drive",
+                }
+            ).GetList()
             timesheet_files.extend(files)
         return {"definition_file": definition_file, "timesheet_files": timesheet_files}
 
     def _build_local_subfolder_path(self, folder_id: str) -> Path:
         """
-        Drive 上のフォルダ構造を再帰的に辿り、ローカルパスを構築する内部関数。
+        Drive 上のフォルダ構造を再現するため、指定 folder_id に対応するローカルパスを再帰的に構築する内部関数。
 
         Parameters:
             folder_id: Drive 上のフォルダ ID
 
         Returns:
-            再現したローカルパス (Path)
+            構築されたローカルパス (Path)
         """
         file_obj = self.drive.CreateFile({"id": folder_id, "supportsAllDrives": True})
         file_obj.FetchMetadata(fields="title,parents")
@@ -209,29 +200,34 @@
 
     def download_files(self, file_info_list: List[Dict]) -> None:
         """
-        渡されたファイル情報リストに従い、Drive 上のフォルダ構造を再現したうえで
+        渡されたファイル情報リストに基づき、Drive 上のフォルダ構造を再現して
         download_root 配下へファイルをダウンロードする。
 
         Parameters:
             file_info_list: ファイル情報 (dict) のリスト
         """
         self.download_root.mkdir(parents=True, exist_ok=True)
-        for file_dict in file_info_list:
+        for file_dict in tqdm(file_info_list):
             parent_ids = file_dict.get("parents", [])
             if not parent_ids:
                 parent_local_dir = self.download_root
             else:
-                parent_id = parent_ids[0]["id"] if isinstance(parent_ids[0], dict) else parent_ids[0]
+                parent_id = (
+                    parent_ids[0]["id"]
+                    if isinstance(parent_ids[0], dict)
+                    else parent_ids[0]
+                )
                 parent_local_dir = self._build_local_subfolder_path(parent_id)
             parent_local_dir.mkdir(parents=True, exist_ok=True)
             local_file_path = parent_local_dir / file_dict["title"]
-            file_dict.GetContentFile(str(local_file_path),
-                                     mimetype="application/vnd.openxmlformats-officedocument.spreadsheetml.sheet")
-            print(f"Downloaded: {local_file_path}")
+            file_dict.GetContentFile(
+                str(local_file_path),
+                mimetype="application/vnd.openxmlformats-officedocument.spreadsheetml.sheet",
+            )
 
     def load_xlsx_data(self) -> Dict[str, pd.DataFrame]:
         """
-        ダウンロード先フォルダ（サブフォルダ含む）内の全 XLSX ファイルを読み込み、
+        ダウンロード先フォルダ（サブフォルダ含む）の全 XLSX ファイルを読み込み、
         download_root からの相対パスをキー、DataFrame を値として返す。
 
         Returns:
@@ -250,8 +246,7 @@
 # =============================================================================
 class StandardDataFrameBuilder:
     """
-    出勤簿 XLSX ファイルから個人情報・勤務データを抽出し、
-    標準形式の DataFrame (df_standard) を作成するクラス。
+    出勤簿 XLSX ファイルから個人情報・勤務データを抽出し、標準形式の DataFrame (df_standard) を作成するクラス。
     """
 
     @staticmethod
@@ -266,7 +261,9 @@
         date_series = pd.Series(date_arr)
         start_series = pd.concat([df_raw[2][5:37], df_raw[9][5:35]], ignore_index=True)
         end_series = pd.concat([df_raw[4][5:37], df_raw[11][5:35]], ignore_index=True)
-        remarks_series = pd.concat([df_raw[6][5:37], df_raw[13][5:35]], ignore_index=True).fillna("")
+        remarks_series = pd.concat(
+            [df_raw[6][5:37], df_raw[13][5:35]], ignore_index=True
+        ).fillna("")
 
         date_series.iloc[1::2] = date_series.iloc[0::2]
         remarks_series.iloc[1::2] = remarks_series.iloc[0::2]
@@ -275,20 +272,21 @@
         start_series = pd.to_timedelta(start_series, errors="coerce")
         end_series = pd.to_timedelta(end_series, errors="coerce")
 
-        df = pd.DataFrame({
-            "start": date_series + start_series,
-            "end": date_series + end_series,
-            "remarks": remarks_series,
-        })
+        df = pd.DataFrame(
+            {
+                "start": date_series + start_series,
+                "end": date_series + end_series,
+                "remarks": remarks_series,
+            }
+        )
         df = df.dropna(subset=["start", "end"], how="all").reset_index(drop=True)
         return df
 
     @staticmethod
     def extract_project_code(df_raw: pd.DataFrame) -> str:
         project_code = df_raw[1].iat[42]
-        if pd.isna(project_code):
-            return ""
-        return "".join(str(project_code).split())
+        # NaN の場合は空文字を返す
+        return "" if pd.isna(project_code) else "".join(str(project_code).split())
 
     @staticmethod
     def extract_employment_type(df_raw: pd.DataFrame) -> str:
@@ -325,8 +323,17 @@
         df["subject"] = subject
         df["file_name"] = path.name
 
-        columns = ["name", "name_kana", "start", "end", "remarks",
-                   "project_code", "subject", "employment_type", "file_name"]
+        columns = [
+            "name",
+            "name_kana",
+            "start",
+            "end",
+            "remarks",
+            "project_code",
+            "subject",
+            "employment_type",
+            "file_name",
+        ]
         return df[columns]
 
     @staticmethod
@@ -342,7 +349,9 @@
         for path in path_list:
             if not isinstance(path, Path):
                 path = Path(path)
-            df_list.append(StandardDataFrameBuilder.create_standard_dataframe_single(path))
+            df_list.append(
+                StandardDataFrameBuilder.create_standard_dataframe_single(path)
+            )
         df_standard = pd.concat(df_list, ignore_index=True)
         return StandardDataFrameBuilder.sort_df_standard(df_standard)
 
@@ -352,23 +361,29 @@
 # =============================================================================
 class TimesheetChecker:
     """
-    df_standard に対して勤務時間の各チェック（重複、連続日数、6時間累計、週合計、時間帯）を実施するクラス。
+    df_standard に対して勤務時間チェック（重複、連続日数、6 時間累計、週合計、時間帯）の検証を実施するクラス。
     """
 
     def __init__(self, df_standard: pd.DataFrame):
         self.df_standard = df_standard.copy()
-        self.df_standard["name_and_name_kana"] = self.df_standard["name"] + "-" + self.df_standard["name_kana"]
+        self.df_standard["name_and_name_kana"] = (
+            self.df_standard["name"] + "-" + self.df_standard["name_kana"]
+        )
 
     def check_overlaps(self, group: pd.DataFrame) -> List[str]:
-        messages = []
+        errors = []
         grp = group.sort_values("start")
         for i in range(len(grp) - 1):
             current = grp.iloc[i]
             next_row = grp.iloc[i + 1]
             if current["end"] >= next_row["start"]:
-                messages.append(f"[勤務時間重複] {current['start'].date()} - {current['file_name']}")
-                messages.append(f"[勤務時間重複] {next_row['start'].date()} - {next_row['file_name']}")
-        return messages
+                errors.append(
+                    f"[勤務時間重複] {current['file_name']} - {current['start'].date()}"
+                )
+                errors.append(
+                    f"[勤務時間重複] {next_row['file_name']} - {next_row['start'].date()}"
+                )
+        return errors
 
     def check_consecutive_days(self, group: pd.DataFrame) -> List[str]:
         errors = []
@@ -379,22 +394,24 @@
         unique_dates = sorted(grp["work_date"].unique())
         continuous_blocks = []
         if unique_dates:
-            block_dates = [unique_dates[0]]
+            block = [unique_dates[0]]
             prev_date = unique_dates[0]
-            for current_date in unique_dates[1:]:
-                if (current_date - prev_date).days == 1:
-                    block_dates.append(current_date)
+            for d in unique_dates[1:]:
+                if (d - prev_date).days == 1:
+                    block.append(d)
                 else:
-                    if len(block_dates) > 5:
-                        continuous_blocks.append(set(block_dates))
-                    block_dates = [current_date]
-                prev_date = current_date
-            if len(block_dates) > 5:
-                continuous_blocks.append(set(block_dates))
+                    if len(block) > 5:
+                        continuous_blocks.append(set(block))
+                    block = [d]
+                prev_date = d
+            if len(block) > 5:
+                continuous_blocks.append(set(block))
         for _, row in grp.iterrows():
             for block in continuous_blocks:
                 if row["work_date"] in block:
-                    errors.append(f"[連続5日超過] {row['start'].date()} - {row['file_name']}")
+                    errors.append(
+                        f"[連続5日超過] {row['file_name']} - {row['start'].date()}"
+                    )
                     break
         return errors
 
@@ -406,12 +423,17 @@
         grp["cumulative_hours"] = 0
         for i in range(len(grp)):
             current_start = grp.iloc[i]["start"]
-            window = grp[(grp["start"] >= current_start) & (grp["start"] < current_start + pd.Timedelta(hours=6))]
+            window = grp[
+                (grp["start"] >= current_start)
+                & (grp["start"] < current_start + pd.Timedelta(hours=6))
+            ]
             total = (window["end"] - window["start"]).sum()
             grp.at[grp.index[i], "cumulative_hours"] = total.total_seconds() / 3600
         for _, row in grp.iterrows():
             if row["cumulative_hours"] > 6:
-                errors.append(f"[連続6時間超過] {row['start'].date()} - {row['file_name']}")
+                errors.append(
+                    f"[連続6時間超過] {row['file_name']} - {row['start'].date()}"
+                )
         return errors
 
     def check_weekly_hours(self, group: pd.DataFrame) -> List[str]:
@@ -420,11 +442,15 @@
             return errors
         grp = group.copy()
         grp["week"] = grp["start"].dt.to_period("W")
-        weekly_hours = grp.groupby("week").apply(lambda x: (x["end"] - x["start"]).sum().total_seconds() / 3600)
-        for week, hours in weekly_hours.items():
+        weekly = grp.groupby("week").apply(
+            lambda x: (x["end"] - x["start"]).sum().total_seconds() / 3600
+        )
+        for week, hours in weekly.items():
             if hours > 28:
                 for _, row in grp[grp["week"] == week].iterrows():
-                    errors.append(f"[週28時間超過] {row['start'].date()} - {row['file_name']}")
+                    errors.append(
+                        f"[週28時間超過] {row['file_name']} - {row['start'].date()}"
+                    )
         return errors
 
     def check_allowed_time(self, group: pd.DataFrame) -> List[str]:
@@ -435,12 +461,15 @@
             st = row["start"].time()
             ed = row["end"].time()
             if st < allowed_start or ed > allowed_end:
-                errors.append(f"[時間外勤務] {row['start'].date()} - {row['file_name']}")
+                errors.append(
+                    f"[時間外勤務] {row['file_name']} - {row['start'].date()}"
+                )
         return errors
 
     def run_all_checks(self) -> List[str]:
         errors = []
-        for _, group in self.df_standard.groupby("name_and_name_kana"):
+        groups = self.df_standard.groupby("name_and_name_kana")
+        for _, group in groups:
             errors.extend(self.check_overlaps(group))
             errors.extend(self.check_consecutive_days(group))
             errors.extend(self.check_consecutive_hours(group))
@@ -454,214 +483,273 @@
 # =============================================================================
 class ResourceChecker:
     """
-    財源定義（df_def）と出勤簿の提出データ（df_standard）を元に、定義の更新推奨、
-    PJコード未記入、および出勤簿未提出の各チェックを実施するクラス。
-    """
-=======
-def list_excel_files_in_subfolders(shared_drive_id: str, parent_folder_id: str) -> list[dict]:
-    subfolder_query = ("'{}' in parents and mimeType='application/vnd.google-apps.folder' and trashed=false"
-                      ).format(parent_folder_id)
-    subfolders = drive.ListFile({
-        "q": subfolder_query,
-        "supportsAllDrives": True,
-        "includeItemsFromAllDrives": True,
-        "driveId": shared_drive_id,
-        "corpora": "drive",
-    }).GetList()
-
-    excel_files = []
-    for subfolder in subfolders:
-        subfolder_id = subfolder["id"]
-        file_query = (
-            "'{}' in parents and mimeType='application/vnd.openxmlformats-officedocument.spreadsheetml.sheet' "
-            "and title contains '【' and title contains '】' and trashed=false"
-        ).format(subfolder_id)
-        files = drive.ListFile({
-            "q": file_query,
-            "supportsAllDrives": True,
-            "includeItemsFromAllDrives": True,
-            "driveId": shared_drive_id,
-            "corpora": "drive",
-        }).GetList()
-        excel_files.extend(files)
-    return excel_files
-
-
-def list_excel_files_in_folder(shared_drive_id: str) -> list[dict]:
-    shukkin_folder_id = get_folder_id_by_name(shared_drive_id, "出勤簿")
-    query = ("mimeType='application/vnd.google-apps.folder' and title='202503(test)' and "
-             "'{}' in parents and trashed=false").format(shukkin_folder_id)
-    folder_list = drive.ListFile({
-        "q": query,
-        "supportsAllDrives": True,
-        "includeItemsFromAllDrives": True,
-        "driveId": shared_drive_id,
-        "corpora": "drive",
-    }).GetList()
-
-    if not folder_list:
-        raise Exception("フォルダ '202503(test)' が '出勤簿' 内に見つかりませんでした。")
-    target_folder_id = folder_list[0]["id"]
-
-    excel_files = list_excel_files_in_subfolders(shared_drive_id, target_folder_id)
-    return excel_files
-
-
-# 使用例：出勤簿ファイル一覧を取得
-drive_file_list = list_excel_files_in_folder(SHARED_DRIVE_ID)
-if not drive_file_list:
-    print("対象フォルダ内にExcelファイルが見つかりませんでした。")
-else:
-    print("取得した出勤簿ファイル一覧:")
-    for file in drive_file_list:
-        print(f"タイトル: {file['title']}, ID: {file['id']}")
-
-
-def download_files(file_list: list[dict], download_dir: Path) -> list[Path]:
-    local_paths = []
-    for file in file_list:
-        local_path = download_dir / file["title"]
-        file.GetContentFile(
-            str(local_path),
-            mimetype="application/vnd.openxmlformats-officedocument.spreadsheetml.sheet",
-        )
-        local_paths.append(local_path)
-    return local_paths
-
-
-path_list = download_files(drive_file_list, DOWNLOAD_DIR)
-print("\nダウンロードした出勤簿ファイルパス一覧:")
-for path in path_list:
-    print(path)
-
-
-# ================================================
-# 【追加】財源定義ファイルの取得・ダウンロード処理
-# ================================================
-def get_definition_file(shared_drive_id: str) -> dict:
-    """
-    出勤簿フォルダ内の「202503(test)」フォルダ直下から、
-    タイトルに「財源定義」を含む Googleスプレッドシートファイルを取得する。
-    """
-    # まず「出勤簿」フォルダ内の「202503(test)」フォルダのIDを取得
-    shukkin_folder_id = get_folder_id_by_name(shared_drive_id, "出勤簿")
-    query = ("mimeType='application/vnd.google-apps.folder' and title='202503(test)' and "
-             "'{}' in parents and trashed=false").format(shukkin_folder_id)
-    folder_list = drive.ListFile({
-        "q": query,
-        "supportsAllDrives": True,
-        "includeItemsFromAllDrives": True,
-        "driveId": shared_drive_id,
-        "corpora": "drive",
-    }).GetList()
-    if not folder_list:
-        raise Exception("フォルダ '202503(test)' が '出勤簿' 内に見つかりませんでした。")
-    target_folder_id = folder_list[0]["id"]
-
-    # 次に、「財源定義」という文字列を含むファイルを検索
-    file_query = ("'{}' in parents and title contains '財源定義' and trashed=false"
-                 ).format(target_folder_id)
-    file_list = drive.ListFile({
-        "q": file_query,
-        "supportsAllDrives": True,
-        "includeItemsFromAllDrives": True,
-        "driveId": shared_drive_id,
-        "corpora": "drive",
-    }).GetList()
-
-    if not file_list:
-        raise Exception("財源定義ファイルが見つかりませんでした。")
-    return file_list[0]
-
-
-def download_definition_file(definition_file: dict, download_dir: Path) -> Path:
-    """
-    GoogleスプレッドシートをExcel形式に変換してダウンロードする。
-    保存名は "財源定義.xlsx" とする。
-    """
-    local_path = download_dir / "財源定義.xlsx"
-    definition_file.GetContentFile(
-        str(local_path),
-        mimetype="application/vnd.openxmlformats-officedocument.spreadsheetml.sheet"
-    )
-    return local_path
-
-
-# 財源定義ファイルの取得とダウンロード
-try:
-    definition_file = get_definition_file(SHARED_DRIVE_ID)
-    definition_file_path = download_definition_file(definition_file, DOWNLOAD_DIR)
-    print(f"\n財源定義ファイルをダウンロードしました: {definition_file_path}")
-except Exception as e:
-    print(f"\n財源定義ファイルの取得に失敗しました: {e}")
-    definition_file_path = None
-
-
-# ================================================
-# 【既存処理】Excel ファイルの内容チェック用関数群
-# ================================================
-def extract_name(df_raw: pd.DataFrame) -> tuple[str, str]:
-    name = str(df_raw[2].iat[2])
-    name_kana = str(df_raw[2].iat[1])
-    name = "".join(name.split())
-    name_kana = "".join(name_kana.split())
-    return name, name_kana
->>>>>>> 37b04f74
-
-    def __init__(self, df_standard: pd.DataFrame, df_def: pd.DataFrame, target_date: pd.Timestamp):
+    財源定義（df_def）と出勤簿提出データ（df_standard）を基に、定義更新推奨、
+    PJコード未記入、出勤簿未提出の各チェックを実施するクラス。
+    """
+
+    def __init__(
+        self, df_standard: pd.DataFrame, df_def: pd.DataFrame, target_date: pd.Timestamp
+    ):
         self.df_standard = df_standard.copy()
         self.df_def = df_def.copy()
         self.target_date = target_date
 
     @staticmethod
-    def extract_active_definitions_by_employee(df_def: pd.DataFrame, target_date: pd.Timestamp) -> Dict[str, set]:
-        df_valid = df_def[(df_def["雇用開始"] <= target_date) & (target_date <= df_def["雇用終了"])]
-        return {name: set(group["財源名/授業名"].dropna().astype(str))
-                for name, group in df_valid.groupby("名前")}
-
-    @staticmethod
-    def check_definitions_outdated(df_def: pd.DataFrame, active_defs: Dict[str, set], target_date: pd.Timestamp) -> List[str]:
+    def extract_active_definitions_by_employee(
+        df_def: pd.DataFrame, target_date: pd.Timestamp
+    ) -> Dict[str, set]:
+        df_valid = df_def[
+            (df_def["雇用開始"] <= target_date) & (target_date <= df_def["雇用終了"])
+        ]
+        active_defs = {
+            re.sub(r"\s+", "", name): set(
+                group["財源名/授業名"]
+                .dropna()
+                .astype(str)
+                .str.replace(r"\s+", "", regex=True)
+            )
+            for name, group in df_valid.groupby("名前")
+        }
+        return active_defs
+
+    @staticmethod
+    def check_definitions_outdated(
+        df_def: pd.DataFrame, active_defs: Dict[str, set], target_date: pd.Timestamp
+    ) -> List[str]:
         errors = []
         for name, group in df_def.groupby("名前"):
             all_defs = set(group["財源名/授業名"].dropna().astype(str))
-            valid_defs = active_defs.get(name, set())
+            valid_defs = active_defs.get(
+                name, set()
+            )  # valid_defs内に有効な財源名が入る
             outdated = all_defs - valid_defs
             if outdated:
-                outdated_str = "\n".join(f"- {d}" for d in outdated)
-                errors.append(f"[定義更新推奨] {name} の以下の財源定義は対象年月 {target_date.strftime('%Y-%m')} には有効ではありません。更新してください:\n{outdated_str}")
-        return errors
-
-    @staticmethod
-    def check_pj_code_not_filled(df_standard: pd.DataFrame, active_defs: Dict[str, set]) -> List[str]:
-        errors = []
-        names = df_standard["name"].unique()
-        for name in names:
-            df_name = df_standard[df_standard["name"] == name]
+                outdated_str = "\n".join(f"    - {d}" for d in outdated)
+                errors.append(
+                    f"[定義更新推奨] {name} さんの財源定義は対象年月 {target_date.strftime('%Y-%m')} には有効ではありません。更新してください:\n{outdated_str}"
+                )
+        return errors
+
+    @staticmethod
+    def check_pj_code_mismatch(
+        df_standard: pd.DataFrame, active_defs: Dict[str, set]
+    ) -> List[str]:
+        errors = []
+        for name in df_standard["name"].unique():
+            valid_defs = active_defs.get(
+                name, set()
+            )  # valid_defs内に有効な財源名が入る
+            df_name: pd.DataFrame = df_standard[df_standard["name"] == name]
             for _, row in df_name.iterrows():
-                if row["project_code"] == "" and row["employment_type"] != "TA":
-                    errors.append(f"[PJコード未記入] PJコード未記入 - {row['file_name']}")
-        return errors
-
-    @staticmethod
-    def check_assigned_but_not_submitted(df_standard: pd.DataFrame, active_defs: Dict[str, set]) -> List[str]:
+                pj_code_must_not_empty = True
+                pj_code_must_not_empty *= (
+                    "運営費_" not in row["file_name"]
+                )  # 運営費交付金による雇用は空欄でOK
+
+                if pj_code_must_not_empty:
+                    if row["project_code"] == "":
+                        errors.append(
+                            f"[PJコード未記入] {row['file_name']} - PJコードが未記入です。"
+                        )
+                    elif row["project_code"] not in valid_defs:
+                        errors.append(
+                            f"[PJコード不一致] {row['file_name']} - PJコード '{row['project_code']}' は有効な財源名に一致しません。"
+                        )
+        return errors
+
+    @staticmethod
+    def check_assigned_but_not_submitted(
+        df_standard: pd.DataFrame, active_defs: Dict[str, set]
+    ) -> List[str]:
         errors = []
         for name, valid_defs in active_defs.items():
             df_name = df_standard[df_standard["name"] == name]
-            submitted = [code.replace("\u3000", "").strip() for code in df_name["project_code"].dropna().astype(str)]
-            if len(submitted) != len(valid_defs):
-                non_empty = [code for code in submitted if code != ""]
-                missing = valid_defs - set(non_empty)
-                if missing:
-                    missing_str = "\n".join(f"- {d}" for d in missing)
-                    errors.append(f"[出勤簿未提出] {name} の提出データに不足:\n{missing_str}")
+            submitted_codes = [
+                x.replace("\u3000", "").strip()
+                for x in df_name["project_code"].dropna().astype(str)
+            ]
+            submitted_subjects = [
+                x.replace("\u3000", "").strip()
+                for x in df_name["subject"].dropna().astype(str)
+            ]
+            submitted = set(submitted_codes + submitted_subjects)
+            non_empty = [code for code in submitted if code != ""]
+            missing = valid_defs - set(non_empty)
+            if missing:
+                missing_str = "\n".join(f"    - {d}" for d in missing)
+                errors.append(
+                    f"[出勤簿未提出] {name} さんの出勤簿が不足しています:\n{missing_str}"
+                )
         return errors
 
     def run_resource_checks(self) -> List[str]:
         errors = []
-        active_defs = self.extract_active_definitions_by_employee(self.df_def, self.target_date)
-        errors.extend(self.check_definitions_outdated(self.df_def, active_defs, self.target_date))
-        errors.extend(self.check_pj_code_not_filled(self.df_standard, active_defs))
-        errors.extend(self.check_assigned_but_not_submitted(self.df_standard, active_defs))
+        active_defs = self.extract_active_definitions_by_employee(
+            self.df_def, self.target_date
+        )
+        errors.extend(
+            self.check_definitions_outdated(self.df_def, active_defs, self.target_date)
+        )
+        errors.extend(self.check_pj_code_mismatch(self.df_standard, active_defs))
+        errors.extend(
+            self.check_assigned_but_not_submitted(self.df_standard, active_defs)
+        )
+        return errors
+
+
+# =============================================================================
+# TAEntryChecker クラス
+# =============================================================================
+class TAEntryChecker:
+    """
+    TA 向けのチェックを実施するクラス。
+
+    以下のチェックを実装する。
+      1. 個人データシートから各 TA の登録授業名集合の抽出
+      2. 財源定義シートから有効な TA 授業名集合（「雇用経費」が「運営費交付金」の行）の抽出
+      3. 出勤簿シート（df_standard）において、TA 行について以下のチェックを実施
+         (a) 授業名が空欄の場合 → [授業名未記入]
+         (b) TA の登録授業名と有効な授業名の共通部分が存在しない場合 → [定義データ不一致]
+         (c) 入力された授業名が、上記の共通部分に含まれていない場合 → [授業名不一致]
+         (d) TA の出勤簿ではプロジェクトコードが空欄であるべき → [PJコード非空欄ミス]
+    """
+
+    def __init__(
+        self,
+        df_standard: pd.DataFrame,
+        personal_data_df: pd.DataFrame,
+        definition_df: pd.DataFrame,
+    ):
+        self.df_standard = df_standard.copy()
+        self.personal_data_df = personal_data_df.copy()
+        self.definition_df = definition_df.copy()
+
+        # 列名の前後スペースを除去しておく
+        self.personal_data_df.columns = self.personal_data_df.columns.str.strip()
+        self.definition_df.columns = self.definition_df.columns.str.strip()
+
+    def get_registered_subjects(self) -> Dict[str, Set[str]]:
+        """
+        個人データシートから、各 TA の登録授業名集合を作成する。
+
+        Returns:
+            { TA名: {授業名, ...}, ... }
+        """
+        registered = defaultdict(set)
+        for _, row in self.personal_data_df.iterrows():
+            name = str(row["名前"]).strip()
+            subject_val = str(row["財源名/授業名"]).strip()
+            if subject_val:
+                registered[name].add(subject_val)
+        return registered
+
+    def get_valid_definition_subjects(self) -> Set[str]:
+        """
+        財源定義シートから、「雇用経費」が「運営費交付金」となっている行の
+        "研究課題名（プロジェクトコード）" の値を抽出し、有効な TA 授業名集合を作成する。
+
+        Returns:
+            {授業名, ...}
+        """
+        valid_subjects = set()
+        for _, row in self.definition_df.iterrows():
+            try:
+                if str(row["雇用経費"]).strip() == "運営費交付金":
+                    subj = str(row["研究課題名（プロジェクトコード）"]).strip()
+                    if subj:
+                        valid_subjects.add(subj)
+            except KeyError as e:
+                print(f"定義シートに必要な列が存在しません: {e}")
+                continue
+        return valid_subjects
+
+    def check_subject_empty(self, ta_row: pd.Series) -> List[str]:
+        """
+        TA 行において、授業名（subject）が空欄かをチェックする。
+
+        Parameters:
+            ta_row: 出勤簿データ（TA 行）の 1 行分
+
+        Returns:
+            エラーリスト（空欄なら [授業名未記入] エラーを追加）
+        """
+        errors = []
+        if str(ta_row["subject"]).strip() == "":
+            errors.append(
+                f"[授業名未記入] {ta_row['file_name']} - TA の授業名が記入されていません。"
+            )
+        return errors
+
+    def check_subject_consistency(
+        self, ta_row: pd.Series, registered: Dict[str, Set[str]], valid_def: Set[str]
+    ) -> List[str]:
+        """
+        TA の登録授業名集合と有効な TA 授業名集合の共通部分を求め、
+        入力された授業名がその共通部分に含まれるかをチェックする。
+
+        Parameters:
+            ta_row: 出勤簿データ（TA 行）の 1 行分
+            registered: 個人データシートからの登録授業名集合（キー：TA名）
+            valid_def: 財源定義シートからの有効 TA 授業名集合
+
+        Returns:
+            エラーリスト（該当しなければ [定義データ不一致] または [授業名不一致] エラー）
+        """
+        errors = []
+        ta_name = str(ta_row["name"]).strip()
+        subject = str(ta_row["subject"]).strip()
+        valid_subjects = registered.get(ta_name, set()).intersection(valid_def)
+        if not valid_subjects:
+            errors.append(
+                f"[定義データ不一致] {ta_row['file_name']} - TA の名前 '{ta_name}' に対して、"
+                "個人データシートと財源定義シートの授業名が一致していません。"
+            )
+        else:
+            if subject not in valid_subjects:
+                valid_list = ", ".join(valid_subjects)
+                errors.append(
+                    f"[授業名不一致] {ta_row['file_name']} - 授業名 '{subject}' は有効な授業名 ({valid_list}) に一致しません。"
+                )
+        return errors
+
+    def check_project_code_for_ta(self, ta_row: pd.Series) -> List[str]:
+        """
+        TA の出勤簿ではプロジェクトコードが空欄であるべきかをチェックする。
+
+        Parameters:
+            ta_row: 出勤簿データ（TA 行）の 1 行分
+
+        Returns:
+            エラーリスト（プロジェクトコードが空欄でなければエラー）
+        """
+        errors = []
+        project_code = ta_row["project_code"]
+        if not pd.isna(project_code) and str(project_code).strip() != "":
+            errors.append(
+                f"[PJコード非空欄] {ta_row['file_name']} - TA の出勤簿ではプロジェクトコードは空欄にしてください。"
+            )
+        return errors
+
+    def run_checks(self) -> List[str]:
+        """
+        各 TA 行に対して上記のチェックを実行する。
+
+        Returns:
+            チェックで検出されたエラーのリスト
+        """
+        errors = []
+        registered = self.get_registered_subjects()
+        valid_def = self.get_valid_definition_subjects()
+
+        ta_df = self.df_standard[self.df_standard["employment_type"] == "TA"]
+        for _, row in ta_df.iterrows():
+            errors.extend(self.check_subject_empty(row))
+            # subject が空欄でなければ、さらに一致チェックを実施
+            if str(row["subject"]).strip() != "":
+                errors.extend(
+                    self.check_subject_consistency(row, registered, valid_def)
+                )
+            errors.extend(self.check_project_code_for_ta(row))
         return errors
 
 
@@ -677,7 +765,7 @@
     @staticmethod
     def extract_name_from_line(line: str) -> str:
         try:
-            file_name = line.split("]")[1].strip().split(" - ")[-1]
+            file_name = line.split("]")[1].strip().split(" - ")[0]
         except IndexError:
             file_name = line
         base = file_name.rsplit(".", 1)[0]
@@ -694,18 +782,23 @@
             name = ErrorGrouper.extract_name_from_line(line)
             groups[name].append(line)
         result_lines = []
+
+        # グループ化されたエラーメッセージを整形
         for name, errs in groups.items():
             if name == "その他":
                 continue
             errs.sort()
-            result_lines.append(f"■ {name} のエラー")
+            result_lines.append(f"■ {name}")
             for err in errs:
                 result_lines.append(f"  {err}")
             result_lines.append("")
-        if "その他" in groups:
-            result_lines.append("■ その他のエラー")
-            for err in groups["その他"]:
-                result_lines.append(f"  {err}")
+
+        # "その他" グループを最後にまとめて表示
+        errs = groups["その他"]
+        result_lines.append("■ その他")
+        for err in errs:
+            result_lines.append(f"  {err}")
+        result_lines.append("")
         return "\n".join(result_lines)
 
 
@@ -714,7 +807,7 @@
 # =============================================================================
 class ResourceDefinitionLoader:
     """
-    財源定義エクセルファイル（財源定義.xlsx）を読み込み、雇用開始／終了日を datetime 型に変換した DataFrame を返すクラス。
+    財源定義ファイル（Excel）の読み込みおよび、雇用開始／終了日を datetime 型に変換した DataFrame を返すクラス。
     """
 
     @staticmethod
@@ -725,24 +818,20 @@
         return df_def
 
 
-<<<<<<< HEAD
 # =============================================================================
 # Slack 通知
 # =============================================================================
 def send_slack_notification(message: str) -> None:
+    """
+    Slack にメッセージを送信する。
+
+    Parameters:
+        message: 送信するテキストメッセージ
+    """
     payload = {"text": message}
     response = requests.post(SLACK_WEBHOOK, json=payload)
     if response.status_code != 200:
         print(f"Slack 通知に失敗しました: {response.text}")
-=======
-    df = pd.DataFrame({
-        "start": date + start,
-        "end": date + end,
-        "remarks": remarks,
-    })
-    df = df.dropna(subset=["start", "end"], how="all").reset_index(drop=True)
-    return df
->>>>>>> 37b04f74
 
 
 # =============================================================================
@@ -751,17 +840,19 @@
 def main() -> None:
     """
     全体の処理フロー:
-      1. Google Drive から出勤簿関連ファイル（財源定義.xlsx および出勤簿 XLSX ファイル）の情報取得
+      1. Google Drive から出勤簿関連ファイル（財源定義ファイル＋出勤簿 XLSX ファイル）の情報取得
       2. フォルダ構造を再現して一時フォルダへダウンロード
       3. ダウンロード済み XLSX ファイルから標準 DataFrame (df_standard) の作成
-      4. 財源定義ファイルを読み込み (df_def)
-      5. 出勤簿チェック（勤務時間チェックおよび財源定義チェック）を実施
-      6. エラーレポートをグループ化し Slack へ通知
+      4. 財源定義ファイル（存在する場合）の読み込み
+      5. 勤務時間チェック、財源定義チェック、TA チェックを実施し、全エラーを集約
+      6. エラーメッセージをグループ化して Slack へ通知
       7. 一時フォルダを削除
     """
     print("=== Google Drive からデータを取得 ===")
     downloader = DriveDownloader(drive, SHARED_DRIVE_ID, download_root=DOWNLOAD_DIR)
-    file_info_dict = downloader.gather_file_info(parent_folder_name="出勤簿", target_subfolder_name="202503(test)")
+    file_info_dict = downloader.gather_file_info(
+        parent_folder_name="出勤簿", target_subfolder_name="202503(test)"
+    )
 
     definition_file = file_info_dict.get("definition_file")
     timesheet_files = file_info_dict.get("timesheet_files", [])
@@ -769,7 +860,6 @@
     if definition_file:
         print(f"財源定義ファイル: {definition_file['title']}")
     else:
-<<<<<<< HEAD
         print("財源定義ファイルが見つかりませんでした。")
     if timesheet_files:
         print("出勤簿ファイル一覧:")
@@ -778,26 +868,25 @@
     else:
         print("出勤簿ファイルが見つかりませんでした。")
 
-    # ダウンロード対象ファイルリストを作成
+    # ダウンロード対象ファイルのリストを作成
     files_to_download = []
     if definition_file:
         files_to_download.append(definition_file)
     files_to_download.extend(timesheet_files)
 
-    # 2. ファイルダウンロード
+    # 2. ファイルをダウンロード
     downloader.download_files(files_to_download)
 
-    # 3. ダウンロード済みファイルから XLSX データの読み込み
+    # 3. ダウンロード済みファイルから XLSX データを読み込む
     xlsx_data = downloader.load_xlsx_data()
     print("\n=== 読み込んだ XLSX データ ===")
     for rel_path, df in xlsx_data.items():
-        print(f"--- {rel_path} ---")
-        print(df.head())
-
-    # 4. 標準出勤簿 DataFrame (df_standard) の作成（財源定義.xlsx を除く）
+        print(f"{rel_path}")
+
+    # 4. 標準出勤簿 DataFrame (df_standard) の作成（財源定義ファイルを除く）
     standard_paths = []
     for rel_path in xlsx_data.keys():
-        if "財源定義.xlsx" not in rel_path:
+        if "財源定義" not in rel_path:
             standard_paths.append(downloader.download_root / rel_path)
     if not standard_paths:
         print("出勤簿データが存在しません。")
@@ -806,12 +895,11 @@
     print("\n=== 作成された標準 DataFrame ===")
     print(df_standard.head())
 
-    # 5. 財源定義ファイルの読み込み（ある場合）
+    # 5. 財源定義ファイルの読み込み（存在する場合）
     if definition_file:
-        # ダウンロード済みのファイルからキーに「財源定義.xlsx」が含まれるものを抽出
         def_path = None
         for key in xlsx_data.keys():
-            if "財源定義.xlsx" in key:
+            if "財源定義" in key:
                 def_path = downloader.download_root / key
                 break
         if def_path is None:
@@ -821,281 +909,57 @@
     else:
         print("財源定義ファイルが存在しないため、リソースチェックはスキップします。")
         df_def = pd.DataFrame()
-=======
-        return ""
-
-
-def extract_subject(df_raw: pd.DataFrame) -> str:
-    subject = df_raw[1].iat[44]
-    if pd.isna(subject):
-        subject = ""
-    return "".join(subject.split())
-
-
-def create_standard_dataframe_single(path: Path) -> pd.DataFrame:
-    df_raw = pd.read_excel(path, sheet_name="出勤簿様式", header=None)
-    name, name_kana = extract_name(df_raw)
-    date_df = extract_date(df_raw)
-    project_code = extract_project_code(df_raw)
-    employment_type = extract_employment_type(df_raw)
-    subject = extract_subject(df_raw)
-
-    df = pd.DataFrame(date_df)
-    df["name"] = name
-    df["name_kana"] = name_kana
-    df["project_code"] = project_code
-    df["employment_type"] = employment_type
-    df["subject"] = subject
-    df["file_name"] = path.name
-
-    df_standard = df[[
-        "name",
-        "name_kana",
-        "start",
-        "end",
-        "remarks",
-        "project_code",
-        "subject",
-        "employment_type",
-        "file_name",
-    ]]
-    return df_standard
-
-
-def sort_df_standard(df_standard: pd.DataFrame) -> pd.DataFrame:
-    df_standard.sort_values("start", inplace=True)
-    df_standard.sort_values("name_kana", inplace=True)
-    df_standard.reset_index(drop=True, inplace=True)
-    return df_standard
-
-
-def create_standard_dataframe(path_list: list[Path]) -> pd.DataFrame:
-    df_standard_list = []
-    for path in path_list:
-        if not isinstance(path, Path):
-            path = Path(path)
-        df_standard_list.append(create_standard_dataframe_single(path))
-    df_standard = pd.concat(df_standard_list, ignore_index=True)
-    df_standard = sort_df_standard(df_standard)
-    return df_standard
-
-
-def check_overlapping_intervals(df: pd.DataFrame) -> list[str]:
-    df["name_and_name_kana"] = df["name"] + "-" + df["name_kana"]
-    error_messages = []
-    for key, group in df.groupby("name_and_name_kana"):
-        group_sorted = group.sort_values("start")
-        for i in range(len(group_sorted) - 1):
-            current_row = group_sorted.iloc[i]
-            next_row = group_sorted.iloc[i + 1]
-            if current_row["end"] >= next_row["start"]:
-                msg1 = f"[勤務時間重複] {current_row['file_name']} - {current_row['start']} - {current_row['end']}"
-                msg2 = f"[勤務時間重複] {next_row['file_name']} - {next_row['start']} - {next_row['end']}"
-                error_messages.append(msg1)
-                error_messages.append(msg2)
-    return error_messages
-
-
-def extract_errors_from_standard_df(df_standard: pd.DataFrame) -> set:
-    error_message_list = check_overlapping_intervals(df_standard)
-    error_message_set = set(error_message_list)
-    return error_message_set
-
-
-import pandas as pd
-from collections import defaultdict
-
-def check_ta_entries(df_standard: pd.DataFrame,
-                     personal_data_df: pd.DataFrame,
-                     definition_df: pd.DataFrame) -> list[str]:
-    """
-    TA チェックを行います。
-
-    ・個人データシート（"個人データ"）からは各 TA の登録授業名（"財源名/授業名"）を取得し、
-      財源定義シート（"財源定義"）からは、「雇用経費」が「運営費交付金」となっている行の
-      "研究課題名（プロジェクトコード）" の値を取得します。
-
-    ・各 TA について、個人データシートと財源定義シートから有効な授業名の共通部分を求め、
-      出勤簿の subject と照合します。
-      - subject が空欄の場合は [授業名不足] エラーを出力
-      - subject が有効な授業名集合に含まれていなければエラーを出力
-    ・また、TA の場合 project_code は空欄であるのが正しいので、project_code に値が入っているとエラーを出力します。
-      ※ここでは、project_code が NaN または空文字の場合は正常とみなします。
-    """
-    error_messages = []
-
-    # DataFrame の列名の余分な空白を除去する
-    personal_data_df.columns = personal_data_df.columns.str.strip()
-    definition_df.columns = definition_df.columns.str.strip()
-
-    # ① 個人データシートから、各 TA の登録授業名集合を作成（キー：TAの名前、値：登録授業名の set）
-    registered_subjects = defaultdict(set)
-    for _, row in personal_data_df.iterrows():
-        name = str(row["名前"]).strip()
-        subject_value = str(row["財源名/授業名"]).strip()
-        if subject_value:
-            registered_subjects[name].add(subject_value)
-
-    # ② 財源定義シートから、「雇用経費」が「運営費交付金」になっている行の
-    #     "研究課題名（プロジェクトコード）" の値を集め、有効な TA 授業名の集合を作成
-    valid_definition_subjects = set()
-    for _, row in definition_df.iterrows():
-        try:
-            if str(row["雇用経費"]).strip() == "運営費交付金":
-                subject_value = str(row["研究課題名（プロジェクトコード）"]).strip()
-                if subject_value:
-                    valid_definition_subjects.add(subject_value)
-        except KeyError as e:
-            print(f"定義シートに必要な列が存在しません: {e}")
-            continue
-
-    # ③ df_standard の TA 行に対してチェック
-    ta_rows = df_standard[df_standard["employment_type"] == "TA"]
-    for _, row in ta_rows.iterrows():
-        file_name = row["file_name"]
-        name = str(row["name"]).strip()
-        subject = str(row["subject"]).strip()
-        # project_code は数値型になっている可能性もあるので pd.isna() を用いてチェックする
-        project_code = row["project_code"]
-
-        # subject が空欄の場合は [授業名不足] エラー
-        if subject == "":
-            error_messages.append(
-                f"[授業名不足] {file_name} - TAの授業名が記入されていません。"
-            )
-        else:
-            # TA の有効な授業名は、個人データシートの登録授業名と財源定義シートの有効授業名の共通部分
-            valid_subjects = registered_subjects.get(name, set()).intersection(valid_definition_subjects)
-            if not valid_subjects:
-                error_messages.append(
-                    f"[TAエラー: 定義データ不一致] {file_name} - TAの名前 '{name}' に対して、"
-                    f"個人データシートと財源定義シートの授業名が一致していません。"
-                )
-            else:
-                # 入力された subject が、有効な授業名集合に含まれているかチェック
-                if subject not in valid_subjects:
-                    valid_list = ", ".join(valid_subjects)
-                    error_messages.append(
-                        f"[TAエラー: 授業名不一致] {file_name} - 記入された授業名 '{subject}' は、有効な授業名 ({valid_list}) と一致しません。"
-                    )
-        # project_code が NaN または空文字でなければエラー（TA の場合は空欄が正しい）
-        if not pd.isna(project_code) and str(project_code).strip() != "":
-            error_messages.append(
-                f"[TAエラー: PJコード非空欄ミス] {file_name} - TAの出勤簿ではプロジェクトコードは空欄にしてください。"
-            )
-    
-    return error_messages
-
-
->>>>>>> 37b04f74
-
-    # 6. 勤務時間チェック実施
+
+    # 6. 勤務時間チェックの実施
     ts_checker = TimesheetChecker(df_standard)
     working_errors = ts_checker.run_all_checks()
 
-<<<<<<< HEAD
-    # 7. 財源定義チェック（pjコード、未提出定義など）実施（df_def が存在する場合）
+    # 7. 財源定義チェックの実施（df_def が存在する場合）
     resource_errors = []
     if not df_def.empty:
-        rc = ResourceChecker(df_standard, df_def, pd.Timestamp(datetime.datetime.now().year,
-                                                                 datetime.datetime.now().month, 1))
+        rc = ResourceChecker(
+            df_standard,
+            df_def,
+            pd.Timestamp(
+                datetime.datetime.now().year, datetime.datetime.now().month, 1
+            ),
+        )
         resource_errors = rc.run_resource_checks()
-=======
-# ================================================
-# 【既存処理】Slack 通知用の関数
-# ================================================
-SLACK_WEBHOOK = os.environ.get("SLACK_WEBHOOK")
-
-def send_slack_notification(message: str):
-    payload = {"text": message}
-    response = requests.post(SLACK_WEBHOOK, json=payload)
-    if response.status_code != 200:
-        print("Slack 通知に失敗しました:", response.text)
->>>>>>> 37b04f74
-
-    all_errors = set(working_errors + resource_errors)
+
+    # 8. TA チェックの実施（財源定義ファイルが存在する場合）
+    ta_errors = []
+    if def_path is not None:
+        # 個人データシート（シート名 "個人データ"）および財源定義シート（シート名 "財源定義"）の読み込み
+        personal_data_df = pd.read_excel(def_path, sheet_name="個人データ")
+        definition_sheet_df = pd.read_excel(def_path, sheet_name="財源定義")
+        ta_checker = TAEntryChecker(df_standard, personal_data_df, definition_sheet_df)
+        ta_errors = ta_checker.run_checks()
+    else:
+        print("財源定義ファイルがなかったため、TA チェックはスキップされます。")
+
+    all_errors = set(working_errors + resource_errors + ta_errors)
     error_message = "\n".join(all_errors)
-    grouped_message = ErrorGrouper.group_errors_by_name(error_message) if error_message else ""
-    final_message = MESSAGE_HEADER + "\n" + (grouped_message if grouped_message else "Excel チェックは正常に終了しました。")
+    grouped_message = (
+        ErrorGrouper.group_errors_by_name(error_message) if error_message else ""
+    )
+    final_message = (
+        MESSAGE_HEADER
+        + "\n"
+        + (
+            grouped_message
+            if grouped_message
+            else "Excel チェックは正常に終了しました。"
+        )
+    )
     print("\n=== エラーレポート ===")
     print(final_message)
 
-<<<<<<< HEAD
-    # send_slack_notification(final_message)
-
-    # 8. 一時フォルダ削除
+    send_slack_notification(final_message)
+
+    # 9. 一時フォルダのクリーンアップ
     shutil.rmtree(downloader.download_root)
     print("一時フォルダを削除しました。")
-=======
-# ================================================
-# 【メイン処理】Excel ファイルのチェック
-# ================================================
-df_standard = create_standard_dataframe(path_list)
-error_message_set = extract_errors_from_standard_df(df_standard)
-error_message_formatted = "\n".join(error_message_set)
->>>>>>> 37b04f74
-
-# 財源定義ファイルが存在する場合
-if definition_file_path is not None:
-    # 個人データシートの読み込み（シート名「個人データ」）
-    personal_data_df = pd.read_excel(definition_file_path, sheet_name="個人データ")
-    # 財源定義シートの読み込み（シート名「財源定義」）
-    definition_df = pd.read_excel(definition_file_path, sheet_name="財源定義")
-    
-    # df_standard（出勤簿の DataFrame）に対して TA チェックを実施
-    ta_error_messages = check_ta_entries(df_standard, personal_data_df, definition_df)
-else:
-    print("財源定義ファイルがなかったため、TAチェックはスキップされます。")
-    ta_error_messages = []
-
-
-
-all_error_messages = set(error_message_set).union(set(ta_error_messages))
-
-<<<<<<< HEAD
+
+
 if __name__ == "__main__":
-    main()
-=======
-def extract_name_from_line(line: str) -> str:
-    try:
-        file_name = line.split("]")[1].strip().split(" - ")[0]
-    except IndexError:
-        file_name = line
-    base = file_name.rsplit(".", 1)[0]
-    if "_" in base:
-        extracted = base.rsplit("_", 1)[-1].strip("()")
-        return extracted if extracted else "その他"
-    return "その他"
-
-
-def group_errors_by_name(error_message_formatted: str) -> str:
-    error_lines = error_message_formatted.splitlines()
-    groups = defaultdict(list)
-
-    for line in error_lines:
-        name = extract_name_from_line(line)
-        groups[name].append(line)
-
-    result_lines = []
-    for name, lines in groups.items():
-        result_lines.append(f"■ {name} のエラー")
-        for err_line in lines:
-            result_lines.append("  " + err_line)
-        result_lines.append("")
-    return "\n".join(result_lines)
-
-
-grouped_error_message = group_errors_by_name("\n".join(all_error_messages))
-
-if grouped_error_message != "":
-    send_slack_notification("出勤簿に入力ミスがあります。\n" + grouped_error_message)
-else:
-    print("全ての出勤簿に入力ミスはありませんでした。")
-    send_slack_notification("Excel チェックは正常に終了しました。")
-
-
-# ================================================
-# 一時ディレクトリのクリーンアップ
-# ================================================
-shutil.rmtree(DOWNLOAD_DIR)
->>>>>>> 37b04f74
+    main()